--- conflicted
+++ resolved
@@ -558,7 +558,6 @@
       if (fromSym->containingFunc != toSym->containingFunc)
         crossFunctionCounters += cnt;
 
-<<<<<<< HEAD
       char Type = ' ';
       if (ToSym->ContainingFunc->Addr == AdjustedTo) {
         // Tail call
@@ -567,14 +566,7 @@
         else
           Type = 'C';
       } else if (AdjustedTo != ToSym->Addr) {
-        Type = 'R';
-=======
-      char type = ' ';
-      if (toSym->containingFunc->addr == adjustedTo) {
-        type = 'C';
-      } else if (adjustedTo != toSym->addr) {
         type = 'r';
->>>>>>> 1c879a88
       }
       brCntSummation[std::make_tuple(fromSym, toSym, type)] += cnt;
     }
